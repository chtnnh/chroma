import unittest
import os
from unittest.mock import patch

import chromadb
import chromadb.config


class GetDBTest(unittest.TestCase):
    @patch("chromadb.db.duckdb.DuckDB", autospec=True)
    @patch.dict(chromadb.config._impls, {}, clear=True)
    def test_default_db(self, mock):
        chromadb.get_db(chromadb.config.Settings(persist_directory="./foo"))
        assert mock.called

    @patch("chromadb.db.duckdb.PersistentDuckDB", autospec=True)
    @patch.dict(chromadb.config._impls, {}, clear=True)
    def test_persistent_duckdb(self, mock):
        chromadb.get_db(
            chromadb.config.Settings(chroma_db_impl="duckdb+parquet", persist_directory="./foo")
        )
        assert mock.called

    @patch("chromadb.db.clickhouse.Clickhouse", autospec=True)
    @patch.dict(chromadb.config._impls, {}, clear=True)
    def test_clickhouse(self, mock):
        chromadb.get_db(
            chromadb.config.Settings(
                chroma_db_impl="clickhouse",
                persist_directory="./foo",
                clickhouse_host="foo",
                clickhouse_port=666,
            )
        )
        assert mock.called


class GetAPITest(unittest.TestCase):
    @patch("chromadb.api.local.LocalAPI", autospec=True)
    @patch.dict(chromadb.config._impls, {}, clear=True)
    @patch.dict(os.environ, {}, clear=True)
<<<<<<< HEAD
    def test_local(self, mock_api):
        api = chromadb.Client(chromadb.config.Settings(persist_directory="./foo"))
=======
    def test_local(self, mock_api, mock_db):
        chromadb.Client(chromadb.config.Settings(persist_directory="./foo"))
>>>>>>> 6315ee23
        assert mock_api.called


    @patch("chromadb.api.fastapi.FastAPI", autospec=True)
    @patch.dict(os.environ, {}, clear=True)
    @patch.dict(chromadb.config._impls, {}, clear=True)
    def test_fastapi(self, mock):
        chromadb.Client(
            chromadb.config.Settings(
                chroma_api_impl="rest",
                persist_directory="./foo",
                chroma_server_host="foo",
                chroma_server_http_port="80",
            )
        )
        assert mock.called<|MERGE_RESOLUTION|>--- conflicted
+++ resolved
@@ -39,15 +39,9 @@
     @patch("chromadb.api.local.LocalAPI", autospec=True)
     @patch.dict(chromadb.config._impls, {}, clear=True)
     @patch.dict(os.environ, {}, clear=True)
-<<<<<<< HEAD
     def test_local(self, mock_api):
-        api = chromadb.Client(chromadb.config.Settings(persist_directory="./foo"))
-=======
-    def test_local(self, mock_api, mock_db):
         chromadb.Client(chromadb.config.Settings(persist_directory="./foo"))
->>>>>>> 6315ee23
         assert mock_api.called
-
 
     @patch("chromadb.api.fastapi.FastAPI", autospec=True)
     @patch.dict(os.environ, {}, clear=True)
