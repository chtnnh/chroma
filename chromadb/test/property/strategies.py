import hypothesis
import hypothesis.strategies as st
from typing import Optional, TypedDict, Callable, List, Dict, Union, cast, TypeVar
import hypothesis.extra.numpy as npst
import numpy as np
import chromadb.api.types as types
import re
from hypothesis.strategies._internal.strategies import SearchStrategy
from hypothesis.strategies._internal.featureflags import FeatureStrategy
from hypothesis.errors import InvalidArgument, InvalidDefinition

from dataclasses import dataclass

# Set the random seed for reproducibility
np.random.seed(0) # unnecessary, hypothesis does this for us

# See Hypothesis documentation for creating strategies at
# https://hypothesis.readthedocs.io/en/latest/data.html

# NOTE: Because these strategies are used in state machines, we need to
# work around an issue with state machines, in which strategies that frequently
# are marked as invalid (i.e. through the use of `assume` or `.filter`) can cause the
# state machine tests to fail with an hypothesis.errors.Unsatisfiable.

# Ultimately this is because the entire state machine is run as a single Hypothesis
# example, which ends up drawing from the same strategies an enormous number of times.
# Whenever a strategy marks itself as invalid, Hypothesis tries to start the entire
# state machine run over. See https://github.com/HypothesisWorks/hypothesis/issues/3618

# Because strategy generation is all interrelated, seemingly small changes (especially
# ones called early in a test) can have an outside effect. Generating lists with
# unique=True, or dictionaries with a min size seems especially bad.

# Please make changes to these strategies incrementally, testing to make sure they don't
# start generating unsatisfiable examples.

test_hnsw_config = {
    "hnsw:construction_ef": 128,
    "hnsw:search_ef": 128,
    "hnsw:M": 128,
}

test_hnsw_config = {
    "hnsw:construction_ef": 128,
    "hnsw:search_ef": 128,
    "hnsw:M": 128,
}


class RecordSet(TypedDict):
    """
    A generated set of embeddings, ids, metadatas, and documents that
    represent what a user would pass to the API.
    """
    ids: types.IDs
    embeddings: Optional[types.Embeddings]
    metadatas: Optional[List[types.Metadata]]
    documents: Optional[List[types.Document]]


# TODO: support arbitrary text everywhere so we don't SQL-inject ourselves.
# TODO: support empty strings everywhere
sql_alphabet = "abcdefghijklmnopqrstuvwxyzABCDEFGHIJKLMNOPQRSTUVWXYZ0123456789-_"
safe_text = st.text(alphabet=sql_alphabet, min_size=1)

<<<<<<< HEAD
safe_integers = st.integers(min_value=-2**31, max_value=2**31-1) # TODO: handle longs
safe_floats = st.floats(allow_infinity=False, allow_nan=False)   # TODO: handle infinity and NAN
safe_values = [safe_text, safe_integers, safe_floats]
=======

@st.composite
def collection_name(draw) -> Collection:
    """Strategy to generate a set of collections"""

    # name = draw(st.from_regex(coll_name_re))
    name = draw(st.one_of(st.from_regex(_collection_name_re)))
    hypothesis.assume(not _ipv4_address_re.match(name))
    hypothesis.assume(not _two_periods_re.search(name))
    return name


@st.composite
def collections(draw, with_hnsw_params=False) -> Collection:
    """Strategy to generate a set of collections"""
    metadata = draw(collection_metadata)
    if with_hnsw_params:
        if metadata is None:
            metadata = {}
        metadata.update(test_hnsw_config)
    return {"name": draw(collection_name()), "metadata": metadata}
>>>>>>> 551f69a8


def one_or_both(strategy_a, strategy_b):
    return st.one_of(
        st.tuples(strategy_a, strategy_b),
        st.tuples(strategy_a, st.none()),
        st.tuples(st.none(), strategy_b),
    )


# Temporarily generate only these to avoid SQL formatting issues.
legal_id_characters = (
    "abcdefghijklmnopqrstuvwxyzABCDEFGHIJKLMNOPQRSTUVWXYZ0123456789-_./+"
)

float_types = [np.float16, np.float32, np.float64]
int_types = [np.int16, np.int32, np.int64]  # TODO: handle int types


@st.composite
def collection_name(draw) -> str:
    _collection_name_re = re.compile(r"^[a-zA-Z][a-zA-Z0-9-]{1,60}[a-zA-Z0-9]$")
    _ipv4_address_re = re.compile(r"^([0-9]{1,3}\.){3}[0-9]{1,3}$")
    _two_periods_re = re.compile(r"\.\.")

    name = draw(st.from_regex(_collection_name_re))
    hypothesis.assume(not _ipv4_address_re.match(name))
    hypothesis.assume(not _two_periods_re.search(name))

    return name

collection_metadata = st.one_of(st.none(),
                                st.dictionaries(safe_text, st.one_of(*safe_values)))

# TODO: Use a hypothesis strategy while maintaining embedding uniqueness
#       Or handle duplicate embeddings within a known epsilon
def create_embeddings(dim: int, count: int, dtype: np.dtype) -> types.Embeddings:
    return np.random.uniform(
        low=-1.0,
        high=1.0,
        size=(count, dim),
    ).astype(dtype).tolist()


@dataclass
class Collection():
    name: str
    metadata: Optional[types.Metadata]
    dimension: int
    dtype: np.dtype
    known_metadata_keys: Dict[str, st.SearchStrategy]
    known_document_keywords: List[str]
    has_documents: bool = False
    embedding_function: Optional[Callable[[str], types.Embedding]] = lambda x: []


@st.composite
def collections(draw, add_filterable_data=False, with_hnsw_params=False):
    """Strategy to generate a Collection object. If add_filterable_data is True, then known_metadata_keys and known_document_keywords will be populated with consistent data."""

    name = draw(collection_name())
    metadata = draw(collection_metadata)
    dimension = draw(st.integers(min_value=2, max_value=2048))
    dtype = draw(st.sampled_from(float_types))

    if with_hnsw_params:
        if metadata is None:
            metadata = {}
        metadata.update(test_hnsw_config)

    known_metadata_keys = {}
    if add_filterable_data:
        while len(known_metadata_keys) < 5:
            key = draw(safe_text)
            known_metadata_keys[key] = draw(st.sampled_from(safe_values))

    has_documents = draw(st.booleans())
    if has_documents and add_filterable_data:
        known_document_keywords = draw(st.lists(safe_text, min_size=5, max_size=5))
    else:
        known_document_keywords = []

    return Collection(name=name,
                      metadata=metadata,
                      dimension=dimension,
                      dtype=dtype,
                      known_metadata_keys=known_metadata_keys,
                      has_documents=has_documents,
                      known_document_keywords=known_document_keywords)

@st.composite
def metadata(draw, collection: Collection):
    """Strategy for generating metadata that could be a part of the given collection"""
    # First draw a random dictionary.
    md = draw(st.dictionaries(safe_text, st.one_of(*safe_values)))
    # Then, remove keys that overlap with the known keys for the coll
    # to avoid type errors when comparing.
    if collection.known_metadata_keys:
        for key in collection.known_metadata_keys.keys():
            if key in md:
                del md[key]
        # Finally, add in some of the known keys for the collection
        md.update(draw(st.fixed_dictionaries({}, optional=collection.known_metadata_keys)))
    return md

@st.composite
def document(draw, collection: Collection):
    """Strategy for generating documents that could be a part of the given collection"""

    if collection.known_document_keywords:
        known_words_st = st.sampled_from(collection.known_document_keywords)
    else:
        known_words_st = st.text(min_size=1)

    random_words_st = st.text(min_size=1)
    words = draw(st.lists(st.one_of(known_words_st, random_words_st)))
    return " ".join(words)

@st.composite
def record(draw,
           collection: Collection,
           id_strategy=safe_text):

    md = draw(metadata(collection))

    embeddings = create_embeddings(collection.dimension, 1, collection.dtype)

    if collection.has_documents:
        doc = draw(document(collection))
    else:
        doc = None

    return {"id": draw(id_strategy),
            "embedding": embeddings[0],
            "metadata": md,
            "document": doc}



@st.composite
def recordsets(draw,
               collection_strategy=collections(),
               id_strategy=safe_text,
               min_size=1,
               max_size=50) -> RecordSet:

    collection = draw(collection_strategy)

    records = draw(st.lists(record(collection, id_strategy),
                            min_size=min_size, max_size=max_size))

    records = {r["id"]: r for r in records}.values()  # Remove duplicates

    return {
        "ids": [r["id"] for r in records],
        "embeddings": [r["embedding"] for r in records],
        "metadatas": [r["metadata"] for r in records],
        "documents": [r["document"] for r in records] if collection.has_documents else None,
    }


# This class is mostly cloned from from hypothesis.stateful.RuleStrategy,
# but always runs all the rules, instead of using a FeatureStrategy to
# enable/disable rules. Disabled rules cause the entire test to be marked invalida and,
# combined with the complexity of our other strategies, leads to an
# unacceptably increased incidence of hypothesis.errors.Unsatisfiable.
class DeterministicRuleStrategy(SearchStrategy):
    def __init__(self, machine):
        super().__init__()
        self.machine = machine
        self.rules = list(machine.rules())

        # The order is a bit arbitrary. Primarily we're trying to group rules
        # that write to the same location together, and to put rules with no
        # target first as they have less effect on the structure. We order from
        # fewer to more arguments on grounds that it will plausibly need less
        # data. This probably won't work especially well and we could be
        # smarter about it, but it's better than just doing it in definition
        # order.
        self.rules.sort(
            key=lambda rule: (
                sorted(rule.targets),
                len(rule.arguments),
                rule.function.__name__,
            )
        )

    def __repr__(self):
        return "{}(machine={}({{...}}))".format(
            self.__class__.__name__,
            self.machine.__class__.__name__,
        )

    def do_draw(self, data):
        if not any(self.is_valid(rule) for rule in self.rules):
            msg = f"No progress can be made from state {self.machine!r}"
            raise InvalidDefinition(msg) from None

        rule = data.draw(
            st.sampled_from([r for r in self.rules if self.is_valid(r)])
        )
        argdata = data.draw(rule.arguments_strategy)
        return (rule, argdata)

    def is_valid(self, rule):
        if not all(precond(self.machine) for precond in rule.preconditions):
            return False

        for b in rule.bundles:
            bundle = self.machine.bundle(b.name)
            if not bundle:
                return False
        return True


@st.composite
def where_clause(draw, collection):
    """Generate a filter that could be used in a query against the given collection"""

    known_keys = sorted(collection.known_metadata_keys.keys())

    key = draw(st.sampled_from(known_keys))
    value = draw(collection.known_metadata_keys[key])

    legal_ops = [None, "$eq", "$ne"]
    if not isinstance(value, str):
        legal_ops = ["$gt", "$lt", "$lte", "$gte"] + legal_ops

    op = draw(st.sampled_from(legal_ops))

    if op is None:
        return {key: value}
    else:
        return {key: {op: value}}

@st.composite
def where_doc_clause(draw, collection):
    """Generate a where_document filter that could be used against the given collection"""
    if collection.known_document_keywords:
        word = draw(st.sampled_from(collection.known_document_keywords))
    else:
        word = draw(safe_text)
    return {"$contains": word}

@st.composite
def binary_operator_clause(draw, base_st):
    op = draw(st.sampled_from(["$and", "$or"]))
    return {op: [draw(base_st), draw(base_st)]}

@st.composite
def recursive_where_clause(draw, collection):
    base_st = where_clause(collection)
    return draw(st.recursive(base_st, binary_operator_clause))

@st.composite
def recursive_where_doc_clause(draw, collection):
    base_st = where_doc_clause(collection)
    return draw(st.recursive(base_st, binary_operator_clause))

class Filter(TypedDict):
    where: Optional[Dict[str, Union[str, int, float]]]
    ids: Optional[List[str]]
    where_document: Optional[types.WhereDocument]

@st.composite
def filters(draw,
            collection_st: st.SearchStrategy[Collection],
            recordset_st: st.SearchStrategy[RecordSet]) -> Filter:

    collection = draw(collection_st)
    recordset = draw(recordset_st)

    where_clause = draw(st.one_of(st.none(), recursive_where_clause(collection)))
    where_document_clause = draw(st.one_of(st.none(),
                                            recursive_where_doc_clause(collection)))
    ids = draw(st.one_of(st.none(), st.lists(st.sampled_from(recordset["ids"]))))

    if ids:
        ids = list(set(ids))

    return {"where": where_clause,
            "where_document": where_document_clause,
            "ids": ids}<|MERGE_RESOLUTION|>--- conflicted
+++ resolved
@@ -63,34 +63,9 @@
 sql_alphabet = "abcdefghijklmnopqrstuvwxyzABCDEFGHIJKLMNOPQRSTUVWXYZ0123456789-_"
 safe_text = st.text(alphabet=sql_alphabet, min_size=1)
 
-<<<<<<< HEAD
 safe_integers = st.integers(min_value=-2**31, max_value=2**31-1) # TODO: handle longs
 safe_floats = st.floats(allow_infinity=False, allow_nan=False)   # TODO: handle infinity and NAN
 safe_values = [safe_text, safe_integers, safe_floats]
-=======
-
-@st.composite
-def collection_name(draw) -> Collection:
-    """Strategy to generate a set of collections"""
-
-    # name = draw(st.from_regex(coll_name_re))
-    name = draw(st.one_of(st.from_regex(_collection_name_re)))
-    hypothesis.assume(not _ipv4_address_re.match(name))
-    hypothesis.assume(not _two_periods_re.search(name))
-    return name
-
-
-@st.composite
-def collections(draw, with_hnsw_params=False) -> Collection:
-    """Strategy to generate a set of collections"""
-    metadata = draw(collection_metadata)
-    if with_hnsw_params:
-        if metadata is None:
-            metadata = {}
-        metadata.update(test_hnsw_config)
-    return {"name": draw(collection_name()), "metadata": metadata}
->>>>>>> 551f69a8
-
 
 def one_or_both(strategy_a, strategy_b):
     return st.one_of(
@@ -226,7 +201,6 @@
             "embedding": embeddings[0],
             "metadata": md,
             "document": doc}
-
 
 
 @st.composite
