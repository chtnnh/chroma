import time
from typing import Dict, Optional
from chromadb.api import API
from chromadb.utils.sampling import score_and_store, get_sample
from chromadb.server.utils.telemetry.capture import Capture
from chromadb.api.models.Collection import Collection

import re

# mimics s3 bucket requirements for naming
def is_valid_index_name(index_name):
    if len(index_name) < 3 or len(index_name) > 63:
        return False
    if not re.match("^[a-z0-9][a-z0-9.-]*[a-z0-9]$", index_name):
        return False
    if ".." in index_name:
        return False
    if re.match("^[0-9]{1,3}.[0-9]{1,3}.[0-9]{1,3}.[0-9]{1,3}$", index_name):
        return False
    return True


class LocalAPI(API):
    def __init__(self, settings, db):
        self._db = db
        self._chroma_telemetry = Capture()
        self._chroma_telemetry.capture("server-start")

    def heartbeat(self):
        return int(1000 * time.time_ns())

    #
    # COLLECTION METHODS
    #
    def create_collection(
        self,
        name: str,
        metadata: Optional[Dict] = None,
    ) -> Collection:
        if not is_valid_index_name(name):
            raise ValueError("Invalid index name: %s" % name)  # NIT: tell the user why

        self._db.create_collection(name, metadata)
        return Collection(self, name)

    def get_collection(
        self,
        name: str,
    ) -> Collection:
        self._db.get_collection(name)
        return Collection(self, name)

    def _get_collection_db(self, name: str) -> int:
        return self._db.get_collection(name)

    def list_collections(self) -> list:
        return self._db.list_collections()

<<<<<<< HEAD

    def modify(
=======
    # TODO: this need to actually do what the API says
    def update_collection(
>>>>>>> 308ad833
        self,
        current_name: str,
        new_name: str = None,
        new_metadata: Optional[Dict] = None,
    ) -> int:
        # NIT: make sure we have a valid name like we do in create
        if new_name is not None:
            if not is_valid_index_name(new_name):
                raise ValueError("Invalid index name: %s" % new_name)

        self._db.update_collection(current_name, new_name, new_metadata)

    def delete_collection(self, name: str) -> int:
        return self._db.delete_collection(name)

    #
    # ITEM METHODS
    #
    def add(
        self,
        collection_name: str,
        embeddings,
        metadatas=None,
        documents=None,
        ids=None,
        increment_index=True,
    ):

        number_of_embeddings = len(embeddings)

        # fill in empty objects if not provided
        if metadatas is None:
            if isinstance(embeddings[0], list):
                metadatas = [{} for _ in range(number_of_embeddings)]
            else:
                metadatas = {}

        if ids is None:
            if isinstance(embeddings[0], list):
                ids = [None for _ in range(number_of_embeddings)]
            else:
                ids = None

        if documents is None:
            if isinstance(embeddings[0], list):
                documents = [None for _ in range(number_of_embeddings)]
            else:
                documents = None

        # convert all metadatas values to strings : TODO: handle this better
        # this is currently here because clickhouse-driver does not support json
        if isinstance(embeddings[0], list):
            for m in metadatas:
                for k, v in m.items():
                    m[k] = str(v)
        else:
            for k, v in metadatas.items():
                metadatas[k] = str(v)

        # convert to array for downstream processing
        if not isinstance(embeddings[0], list):
            embeddings = [embeddings]
            metadatas = [metadatas]
            documents = [documents]
            ids = [ids]

        collection_uuid = self._db.get_collection_uuid_from_name(collection_name)
        added_uuids = self._db.add(
            collection_uuid, embedding=embeddings, metadata=metadatas, documents=documents, ids=ids
        )

        if increment_index:
            self._db.add_incremental(collection_uuid, added_uuids, embeddings)

        return True  # NIT: should this return the ids of the succesfully added items?

    def update(self, collection_name: str, embedding, metadata=None):

        number_of_embeddings = len(embedding)

        if metadata is None:
            metadata = [{} for _ in range(number_of_embeddings)]

        # convert all metadata values to strings : TODO: handle this better
        # this is currently here because clickhouse-driver does not support json
        for m in metadata:
            for k, v in m.items():
                m[k] = str(v)

        collection_uuid = self._db.get_collection_uuid_from_name(collection_name)

        # find the uuids of the embeddings where the metadata matches
        # then update the embeddings for that
        # then update the index position for that embedding
        for item in metadata:
            uuid = self._db.get_uuid(collection_uuid, item)
            if uuid is not None:
                self._db.update(collection_uuid, uuid, embedding, metadata)

        # added_uuids = self._db.add(collection_uuid, embedding, metadata)
        # self._db.add_incremental(collection_uuid, added_uuids, embedding)

        return True

    def get(
        self,
        collection_name,
        ids=None,
        where=None,
        sort=None,
        limit=None,
        offset=None,
        page=None,
        page_size=None,
    ):

        if where is None:
            where = {}

        if page and page_size:
            offset = (page - 1) * page_size
            limit = page_size

        return self._db.get(
            collection_name=collection_name,
            ids=ids,
            where=where,
            sort=sort,
            limit=limit,
            offset=offset,
        )

    def delete(self, collection_name, ids=None, where=None):

        if where is None:
            where = {}

        deleted_uuids = self._db.delete(collection_name=collection_name, where=where, ids=ids)
        return deleted_uuids

    def count(self, collection_name):

        return self._db.count(collection_name=collection_name)

    def reset(self):

        self._db.reset()
        return True

    def query(self, collection_name, query_embeddings, n_results=10, where={}):

        return self._db.get_nearest_neighbors(
            collection_name=collection_name,
            where=where,
            embeddings=query_embeddings,
            n_results=n_results,
        )

    def raw_sql(self, raw_sql):

        return self._db.raw_sql(raw_sql)

    def create_index(self, collection_name):

        collection_uuid = self._db.get_collection_uuid_from_name(collection_name)
        self._db.create_index(collection_uuid=collection_uuid)
        return True

    def peek(self, collection_name, n=10):

        return self.get(collection_name=collection_name, limit=n)<|MERGE_RESOLUTION|>--- conflicted
+++ resolved
@@ -56,13 +56,8 @@
     def list_collections(self) -> list:
         return self._db.list_collections()
 
-<<<<<<< HEAD
 
     def modify(
-=======
-    # TODO: this need to actually do what the API says
-    def update_collection(
->>>>>>> 308ad833
         self,
         current_name: str,
         new_name: str = None,
